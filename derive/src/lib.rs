#![recursion_limit = "128"]
#![doc(html_logo_url = "https://raw.githubusercontent.com/RustPython/RustPython/main/logo.png")]
#![doc(html_root_url = "https://docs.rs/rustpython-derive/")]

<<<<<<< HEAD
extern crate proc_macro;

#[macro_use]
extern crate maplit;

#[macro_use]
mod error;
#[macro_use]
mod util;

mod compile_bytecode;
mod from_args;
mod pyclass;
mod pymodule;
mod pypayload;
mod pystructseq;
mod pytrace;

use error::{extract_spans, Diagnostic};
use proc_macro2::TokenStream;
use quote::ToTokens;
use rustpython_doc as doc;
use syn::{parse_macro_input, AttributeArgs, DeriveInput, Item};

fn result_to_tokens(result: Result<TokenStream, impl Into<Diagnostic>>) -> proc_macro::TokenStream {
    result
        .map_err(|e| e.into())
        .unwrap_or_else(ToTokens::into_token_stream)
        .into()
}
=======
use proc_macro::TokenStream;
use rustpython_derive_impl as derive_impl;
use syn::parse_macro_input;
>>>>>>> 3a5716da

#[proc_macro_derive(FromArgs, attributes(pyarg))]
pub fn derive_from_args(input: TokenStream) -> TokenStream {
    let input = parse_macro_input!(input);
    derive_impl::derive_from_args(input).into()
}

#[proc_macro_attribute]
pub fn pyclass(attr: TokenStream, item: TokenStream) -> TokenStream {
    let attr = parse_macro_input!(attr);
    let item = parse_macro_input!(item);
    derive_impl::pyclass(attr, item).into()
}

/// This macro serves a goal of generating multiple
/// `BaseException` / `Exception`
/// subtypes in a uniform and convenient manner.
/// It looks like `SimpleExtendsException` in `CPython`.
/// <https://github.com/python/cpython/blob/main/Objects/exceptions.c>
///
/// We need `ctx` to be ready to add
/// `properties` / `custom` constructors / slots / methods etc.
/// So, we use `extend_class!` macro as the second
/// step in exception type definition.
#[proc_macro]
pub fn define_exception(input: TokenStream) -> TokenStream {
    let input = parse_macro_input!(input);
    derive_impl::define_exception(input).into()
}

/// Helper macro to define `Exception` types.
/// More-or-less is an alias to `pyclass` macro.
#[proc_macro_attribute]
pub fn pyexception(attr: TokenStream, item: TokenStream) -> TokenStream {
    let attr = parse_macro_input!(attr);
    let item = parse_macro_input!(item);
    derive_impl::pyexception(attr, item).into()
}

#[proc_macro_attribute]
pub fn pymodule(attr: TokenStream, item: TokenStream) -> TokenStream {
    let attr = parse_macro_input!(attr);
    let item = parse_macro_input!(item);
    derive_impl::pymodule(attr, item).into()
}

#[proc_macro_derive(PyStructSequence)]
pub fn pystruct_sequence(input: TokenStream) -> TokenStream {
    let input = parse_macro_input!(input);
    derive_impl::pystruct_sequence(input).into()
}

#[proc_macro_derive(TryIntoPyStructSequence)]
pub fn pystruct_sequence_try_from_object(input: TokenStream) -> TokenStream {
    let input = parse_macro_input!(input);
    derive_impl::pystruct_sequence_try_from_object(input).into()
}

struct Compiler;
impl derive_impl::Compiler for Compiler {
    fn compile(
        &self,
        source: &str,
        mode: rustpython_compiler::Mode,
        module_name: String,
    ) -> Result<rustpython_compiler::CodeObject, Box<dyn std::error::Error>> {
        use rustpython_compiler::{compile, CompileOpts};
        Ok(compile(source, mode, module_name, CompileOpts::default())?)
    }
}

#[proc_macro]
pub fn py_compile(input: TokenStream) -> TokenStream {
    derive_impl::py_compile(input.into(), &Compiler).into()
}

#[proc_macro]
pub fn py_freeze(input: TokenStream) -> TokenStream {
    derive_impl::py_freeze(input.into(), &Compiler).into()
}

#[proc_macro_derive(PyPayload)]
<<<<<<< HEAD
pub fn pypayload(input: proc_macro::TokenStream) -> proc_macro::TokenStream {
    let input = parse_macro_input!(input as DeriveInput);
    result_to_tokens(pypayload::impl_pypayload(input))
}

/// use on struct with named fields like `struct A{x:i32, y:i32}` to impl `Trace` for datatype
///
/// use `#[notrace]` on fields you wish not to trace
///
/// add `trace` attr to `#[pyclass]` to make it
/// traceable(Even from type-erased PyObject)(i.e. write `#[pyclass(trace)]`)
/// better to place after `#[pyclass]` so pyclass know `pytrace`'s existance and impl a MaybeTrace calling Trace
#[proc_macro_attribute]
pub fn pytrace(
    attr: proc_macro::TokenStream,
    item: proc_macro::TokenStream,
) -> proc_macro::TokenStream {
    let attr = parse_macro_input!(attr as AttributeArgs);
    let item = parse_macro_input!(item as DeriveInput);
    result_to_tokens(pytrace::impl_pytrace(attr, item))
=======
pub fn pypayload(input: TokenStream) -> TokenStream {
    let input = parse_macro_input!(input);
    derive_impl::pypayload(input).into()
>>>>>>> 3a5716da
}<|MERGE_RESOLUTION|>--- conflicted
+++ resolved
@@ -2,42 +2,9 @@
 #![doc(html_logo_url = "https://raw.githubusercontent.com/RustPython/RustPython/main/logo.png")]
 #![doc(html_root_url = "https://docs.rs/rustpython-derive/")]
 
-<<<<<<< HEAD
-extern crate proc_macro;
-
-#[macro_use]
-extern crate maplit;
-
-#[macro_use]
-mod error;
-#[macro_use]
-mod util;
-
-mod compile_bytecode;
-mod from_args;
-mod pyclass;
-mod pymodule;
-mod pypayload;
-mod pystructseq;
-mod pytrace;
-
-use error::{extract_spans, Diagnostic};
-use proc_macro2::TokenStream;
-use quote::ToTokens;
-use rustpython_doc as doc;
-use syn::{parse_macro_input, AttributeArgs, DeriveInput, Item};
-
-fn result_to_tokens(result: Result<TokenStream, impl Into<Diagnostic>>) -> proc_macro::TokenStream {
-    result
-        .map_err(|e| e.into())
-        .unwrap_or_else(ToTokens::into_token_stream)
-        .into()
-}
-=======
 use proc_macro::TokenStream;
 use rustpython_derive_impl as derive_impl;
 use syn::parse_macro_input;
->>>>>>> 3a5716da
 
 #[proc_macro_derive(FromArgs, attributes(pyarg))]
 pub fn derive_from_args(input: TokenStream) -> TokenStream {
@@ -120,10 +87,9 @@
 }
 
 #[proc_macro_derive(PyPayload)]
-<<<<<<< HEAD
-pub fn pypayload(input: proc_macro::TokenStream) -> proc_macro::TokenStream {
-    let input = parse_macro_input!(input as DeriveInput);
-    result_to_tokens(pypayload::impl_pypayload(input))
+pub fn pypayload(input: TokenStream) -> TokenStream {
+    let input = parse_macro_input!(input);
+    derive_impl::pypayload(input).into()
 }
 
 /// use on struct with named fields like `struct A{x:i32, y:i32}` to impl `Trace` for datatype
@@ -138,12 +104,7 @@
     attr: proc_macro::TokenStream,
     item: proc_macro::TokenStream,
 ) -> proc_macro::TokenStream {
-    let attr = parse_macro_input!(attr as AttributeArgs);
-    let item = parse_macro_input!(item as DeriveInput);
-    result_to_tokens(pytrace::impl_pytrace(attr, item))
-=======
-pub fn pypayload(input: TokenStream) -> TokenStream {
-    let input = parse_macro_input!(input);
-    derive_impl::pypayload(input).into()
->>>>>>> 3a5716da
+    let attr = parse_macro_input!(attr);
+    let item = parse_macro_input!(item);
+    derive_impl::pytrace(attr, item).into()
 }