--- conflicted
+++ resolved
@@ -12,14 +12,8 @@
 use crate::obj::objdict::PyDictRef;
 use crate::obj::objint::{self, PyInt, PyIntRef};
 use crate::obj::objiter;
-<<<<<<< HEAD
-use crate::obj::objstr;
-use crate::obj::objstr::PyStringRef;
-use crate::obj::objtype;
-=======
 use crate::obj::objset::PySet;
 use crate::obj::objstr::{self, PyString, PyStringRef};
->>>>>>> b01d7564
 use crate::obj::objtype::PyClassRef;
 use crate::pyobject::{
     ItemProtocol, PyClassImpl, PyObjectRef, PyRef, PyResult, PyValue, TryIntoRef, TypeProtocol,
@@ -744,11 +738,8 @@
         "DirEntry" => dir_entry,
         "stat_result" => stat_result,
         "getcwd" => ctx.new_rustfunc(os_getcwd),
-<<<<<<< HEAD
         "chdir" => ctx.new_rustfunc(os_chdir),
         "fspath" => ctx.new_rustfunc(os_fspath),
-=======
->>>>>>> b01d7564
         "O_RDONLY" => ctx.new_int(0),
         "O_WRONLY" => ctx.new_int(1),
         "O_RDWR" => ctx.new_int(2),
