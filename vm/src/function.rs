--- conflicted
+++ resolved
@@ -305,9 +305,7 @@
 }
 
 impl<T> OptionalArg<T> {
-<<<<<<< HEAD
     #[inline]
-=======
     pub fn is_present(&self) -> bool {
         match self {
             Present(_) => true,
@@ -315,7 +313,7 @@
         }
     }
 
->>>>>>> a1560103
+    #[inline]
     pub fn into_option(self) -> Option<T> {
         match self {
             Present(value) => Some(value),
